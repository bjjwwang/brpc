// iobuf - A non-continuous zero-copied buffer
// Copyright (c) 2012 Baidu, Inc.
// 
// Licensed under the Apache License, Version 2.0 (the "License");
// you may not use this file except in compliance with the License.
// You may obtain a copy of the License at
// 
//     http://www.apache.org/licenses/LICENSE-2.0
// 
// Unless required by applicable law or agreed to in writing, software
// distributed under the License is distributed on an "AS IS" BASIS,
// WITHOUT WARRANTIES OR CONDITIONS OF ANY KIND, either express or implied.
// See the License for the specific language governing permissions and
// limitations under the License.

// Author: Ge,Jun (gejun@baidu.com)
// Date: Thu Nov 22 13:57:56 CST 2012

#ifndef BUTIL_IOBUF_H
#define BUTIL_IOBUF_H

#include <sys/uio.h>                             // iovec
#include <stdint.h>                              // uint32_t
#include <string>                                // std::string
#include <ostream>                               // std::ostream
#include <google/protobuf/io/zero_copy_stream.h> // ZeroCopyInputStream
#include "butil/strings/string_piece.h"           // butil::StringPiece
#include "butil/third_party/snappy/snappy-sinksource.h"
#include "butil/zero_copy_stream_as_streambuf.h"
#include "butil/macros.h"

// For IOBuf::appendv(const const_iovec*, size_t). The only difference of this
// struct from iovec (defined in sys/uio.h) is that iov_base is `const void*'
// which is assignable by const pointers w/o any error.
extern "C" {
struct const_iovec {
    const void* iov_base;
    size_t iov_len;
};
struct ssl_st;
}

namespace butil {

// IOBuf is a non-continuous buffer that can be cut and combined w/o copying
// payload. It can be read from or flushed into file descriptors as well.
// IOBuf is [thread-compatible]. Namely using different IOBuf in different
// threads simultaneously is safe, and reading a static IOBuf from different
// threads is safe as well.
// IOBuf is [NOT thread-safe]. Modifying a same IOBuf from different threads
// simultaneously is unsafe and likely to crash.
class IOBuf {
friend class IOBufAsZeroCopyInputStream;
friend class IOBufAsZeroCopyOutputStream;
public:
<<<<<<< HEAD
    static const size_t DEFAULT_BLOCK_SIZE = (1 << 16);
    static const size_t DEFAULT_PAYLOAD = DEFAULT_BLOCK_SIZE - 16/*impl dependent*/;
=======
    static const size_t DEFAULT_BLOCK_SIZE = 8192;
    static const size_t DEFAULT_PAYLOAD;
>>>>>>> 5385f8c3
    static const size_t MAX_BLOCK_SIZE = (1 << 16);
    static const size_t MAX_PAYLOAD;
    static const size_t INITIAL_CAP = 32; // must be power of 2

    static const size_t MAX_HUGE_BLOCK_SIZE = (1UL << 32) - 1;

    struct Block;

    // can't directly use `struct iovec' here because we also need to access the
    // reference counter(nshared) in Block*
    struct BlockRef {
        // NOTICE: first bit of `offset' is shared with BigView::start
        uint32_t offset;
        uint32_t length;
        Block* block;
    };

    // IOBuf is essentially a tiny queue of BlockRefs.
    struct SmallView {
        BlockRef refs[2];
    };

    struct BigView {
        int32_t magic;
        uint32_t start;
        BlockRef* refs;
        uint32_t nref;
        uint32_t cap_mask;
        size_t nbytes;

        const BlockRef& ref_at(uint32_t i) const
        { return refs[(start + i) & cap_mask]; }
        
        BlockRef& ref_at(uint32_t i)
        { return refs[(start + i) & cap_mask]; }

        uint32_t capacity() const { return cap_mask + 1; }
    };

    struct Movable {
        explicit Movable(IOBuf& v) : _v(&v) { }
        IOBuf& value() const { return *_v; }
    private:
        IOBuf *_v;
    };

    typedef uint64_t Area;
    static const Area INVALID_AREA = 0;

    IOBuf();
    IOBuf(const IOBuf&);
    IOBuf(const Movable&);
    ~IOBuf() { clear(); }
    void operator=(const IOBuf&);
    void operator=(const Movable&);
    void operator=(const char*);
    void operator=(const std::string&);

    // Exchange internal fields with another IOBuf.
    void swap(IOBuf&);

    // Pop n bytes from front side
    // If n == 0, nothing popped; if n >= length(), all bytes are popped
    // Returns bytes popped.
    size_t pop_front(size_t n);

    // Pop n bytes from back side
    // If n == 0, nothing popped; if n >= length(), all bytes are popped
    // Returns bytes popped.
    size_t pop_back(size_t n);

    // Cut off `n' bytes from front side and APPEND to `out'
    // If n == 0, nothing cut; if n >= length(), all bytes are cut
    // Returns bytes cut.
    size_t cutn(IOBuf* out, size_t n);
    size_t cutn(void* out, size_t n);
    size_t cutn(std::string* out, size_t n);
    // Cut off 1 byte from the front side and set to *c
    // Return true on cut, false otherwise.
    bool cut1(char* c);

    // Cut from front side until the characters matches `delim', append
    // data before the matched characters to `out'.
    // Returns 0 on success, -1 when there's no match (including empty `delim')
    // or other errors.
    int cut_until(IOBuf* out, char const* delim);

    // std::string version, `delim' could be binary
    int cut_until(IOBuf* out, const std::string& delim);

    // Cut at most `size_hint' bytes(approximately) into the file descriptor
    // Returns bytes cut on success, -1 otherwise and errno is set.
    ssize_t cut_into_file_descriptor(int fd, size_t size_hint = 1024*1024);

    // Cut at most `size_hint' bytes(approximately) into the file descriptor at
    // a given offset(from the start of the file). The file offset is not changed.
    // If `offset' is negative, does exactly what cut_into_file_descriptor does.
    // Returns bytes cut on success, -1 otherwise and errno is set.
    //
    // NOTE: POSIX requires that a file open with the O_APPEND flag should
    // not affect pwrite(). However, on Linux, if |fd| is open with O_APPEND,
    // pwrite() appends data to the end of the file, regardless of the value
    // of |offset|.
    ssize_t pcut_into_file_descriptor(int fd, off_t offset /*NOTE*/, 
                                      size_t size_hint = 1024*1024);

    // Cut into SSL channel `ssl'. Returns what `SSL_write' returns
    // and the ssl error code will be filled into `ssl_error'
    ssize_t cut_into_SSL_channel(struct ssl_st* ssl, int* ssl_error);

    // Cut `count' number of `pieces' into SSL channel `ssl'.
    // Returns bytes cut on success, -1 otherwise and errno is set.
    static ssize_t cut_multiple_into_SSL_channel(
        struct ssl_st* ssl, IOBuf* const* pieces, size_t count, int* ssl_error);

    // Cut `count' number of `pieces' into file descriptor `fd'.
    // Returns bytes cut on success, -1 otherwise and errno is set.
    static ssize_t cut_multiple_into_file_descriptor(
        int fd, IOBuf* const* pieces, size_t count);

    // Cut `count' number of `pieces' into file descriptor `fd' at a given
    // offset. The file offset is not changed.
    // If `offset' is negative, does exactly what cut_multiple_into_file_descriptor
    // does.
    // Read NOTE of pcut_into_file_descriptor.
    // Returns bytes cut on success, -1 otherwise and errno is set.
    static ssize_t pcut_multiple_into_file_descriptor(
        int fd, off_t offset, IOBuf* const* pieces, size_t count);

    // Append another IOBuf to back side, payload of the IOBuf is shared
    // rather than copied.
    void append(const IOBuf& other);
    // Append content of `other' to self and clear `other'.
    void append(const Movable& other);

    // ===================================================================
    // Following push_back()/append() are just implemented for convenience
    // and occasional usages, they're relatively slow because of the overhead
    // of frequent BlockRef-management and reference-countings. If you get
    // a lot of push_back/append to do, you should use IOBufAppender or
    // IOBufBuilder instead, which reduce overhead by owning IOBuf::Block.
    // ===================================================================
    
    // Append a character to back side. (with copying)
    // Returns 0 on success, -1 otherwise.
    int push_back(char c);

    // Append `data` with `count` bytes to back side(without copying).
    // `data` should be allocated before calling this function, and the
    // Block doesn't own the `data` memory. `cb` is callback function
    // to release `data` memory.
    // Return 0 on success, -1 otherwise.
    // NOTICE: This function can be called only when HUGE_BLOCK enabled.
    // Example:
    //   void* data = malloc(1024);
    //   foo.append_zerocopy(data, 1024, free);
    int append_zerocopy(void const* data, size_t count, void (*cb)(void*));

    // Append `data' with `count' bytes to back side. (with copying)
    // Returns 0 on success(include count == 0), -1 otherwise.
    int append(void const* data, size_t count);

    // Append multiple data to back side in one call, faster than appending
    // one by one separately.
    // Returns 0 on success, -1 otherwise.
    // Example:
    //   const_iovec vec[] = { { data1, len1 },
    //                         { data2, len2 },
    //                         { data3, len3 } };
    //   foo.appendv(vec, arraysize(vec));
    int appendv(const const_iovec vec[], size_t n);
    int appendv(const iovec* vec, size_t n)
    { return appendv((const const_iovec*)vec, n); }

    // Append a c-style string to back side. (with copying)
    // Returns 0 on success, -1 otherwise.
    // NOTE: Returns 0 when `s' is empty.
    int append(char const* s);

    // Append a std::string to back side. (with copying)
    // Returns 0 on success, -1 otherwise.
    // NOTE: Returns 0 when `s' is empty.
    int append(const std::string& s);

    // Resizes the buf to a length of n characters.
    // If n is smaller than the current length, all bytes after n will be
    // truncated.
    // If n is greater than the current length, the buffer would be append with
    // as many |c| as needed to reach a size of n. If c is not specified,
    // null-character would be appended.
    // Returns 0 on success, -1 otherwise.
    int resize(size_t n) { return resize(n, '\0'); }
    int resize(size_t n, char c);

    // Reserve `n' uninitialized bytes at back-side.
    // Returns an object representing the reserved area, INVALID_AREA on failure.
    // NOTE: reserve(0) returns INVALID_AREA.
    Area reserve(size_t n);

    // [EXTREMELY UNSAFE]
    // Copy `data' to the reserved `area'. `data' must be as long as the
    // reserved size.
    // Returns 0 on success, -1 otherwise.
    // [Rules]
    // 1. Make sure the IOBuf to be assigned was NOT cut/pop from front side
    //    after reserving, otherwise behavior of this function is undefined,
    //    even if it returns 0.
    // 2. Make sure the IOBuf to be assigned was NOT copied to/from another
    //    IOBuf after reserving to prevent underlying blocks from being shared,
    //    otherwise the assignment affects all IOBuf sharing the blocks, which
    //    is probably not what we want.
    int unsafe_assign(Area area, const void* data);

    // Append min(n, length()) bytes starting from `pos' at front side to `buf'.
    // The real payload is shared rather than copied.
    // Returns bytes copied.
    size_t append_to(IOBuf* buf, size_t n = (size_t)-1L, size_t pos = 0) const;

    // Explicitly declare this overload as error to avoid copy_to(butil::IOBuf*)
    // from being interpreted as copy_to(void*) by the compiler (which causes
    // undefined behavior).
    size_t copy_to(IOBuf* buf, size_t n = (size_t)-1L, size_t pos = 0) const
    // the error attribute in not available in gcc 3.4
#if defined(__GNUC__) && (__GNUC__ > 4 || (__GNUC__ == 4 && __GNUC_MINOR__ >= 8))
        __attribute__ (( error("Call append_to(IOBuf*) instead") ))
#endif
        ;

    // Copy min(n, length()) bytes starting from `pos' at front side into `buf'.
    // Returns bytes copied.
    size_t copy_to(void* buf, size_t n = (size_t)-1L, size_t pos = 0) const;

    // NOTE: first parameter is not std::string& because user may passes
    // a pointer of std::string by mistake, in which case, compiler would
    // call the void* version which crashes definitely.
    size_t copy_to(std::string* s, size_t n = (size_t)-1L, size_t pos = 0) const;
    size_t append_to(std::string* s, size_t n = (size_t)-1L, size_t pos = 0) const;

    // Copy min(n, length()) bytes staring from `pos' at front side into
    // `cstr' and end it with '\0'.
    // `cstr' must be as long as min(n, length())+1.
    // Returns bytes copied (not including ending '\0')
    size_t copy_to_cstr(char* cstr, size_t n = (size_t)-1L, size_t pos = 0) const;

    // Convert all data in this buffer to a std::string.
    std::string to_string() const;

    // Get `n' front-side bytes with minimum copying. Length of `aux_buffer'
    // must not be less than `n'.
    // Returns:
    //   NULL            -  n is greater than length()
    //   aux_buffer      -  n bytes are copied into aux_buffer
    //   internal buffer -  the bytes are stored continuously in the internal
    //                      buffer, no copying is needed. This function does not
    //                      add additional reference to the underlying block,
    //                      so user should not change this IOBuf during using
    //                      the internal buffer.
    // If n == 0 and buffer is empty, return value is undefined.
    const void* fetch(void* aux_buffer, size_t n) const;
    // Just fetch one character.
    const void* fetch1() const;

    // Remove all data
    void clear();

    // True iff there's no data
    bool empty() const;

    // Number of bytes
    size_t length() const;
    size_t size() const { return length(); }
    
    // Get number of Blocks in use. block_memory = block_count * BLOCK_SIZE
    static size_t block_count();
    static size_t block_memory();
    static size_t new_bigview_count();
    static size_t block_count_hit_tls_threshold();

    // Equal with a string/IOBuf or not.
    bool equals(const butil::StringPiece&) const;
    bool equals(const IOBuf& other) const;

    // Get the number of backing blocks
    size_t backing_block_num() const { return _ref_num(); }

    // Get #i backing_block, an empty StringPiece is returned if no such block
    StringPiece backing_block(size_t i) const;

    // Make a movable version of self
    Movable movable() { return Movable(*this); }

protected:
    int _cut_by_char(IOBuf* out, char);
    int _cut_by_delim(IOBuf* out, char const* dbegin, size_t ndelim);

    // Returns: true iff this should be viewed as SmallView
    bool _small() const;

    template <bool MOVE>
    void _push_or_move_back_ref_to_smallview(const BlockRef&);
    template <bool MOVE>
    void _push_or_move_back_ref_to_bigview(const BlockRef&);

    // Push a BlockRef to back side
    // NOTICE: All fields of the ref must be initialized or assigned
    //         properly, or it will ruin this queue
    void _push_back_ref(const BlockRef&);
    // Move a BlockRef to back side. After calling this function, content of
    // the BlockRef will be invalid and should never be used again.
    void _move_back_ref(const BlockRef&);

    // Pop a BlockRef from front side.
    // Returns: 0 on success and -1 on empty.
    int _pop_front_ref();

    // Pop a BlockRef from back side.
    // Returns: 0 on success and -1 on empty.
    int _pop_back_ref();

    // Number of refs in the queue
    size_t _ref_num() const;

    // Get reference to front/back BlockRef in the queue
    // should not be called if queue is empty or the behavior is undefined
    BlockRef& _front_ref();
    const BlockRef& _front_ref() const;
    BlockRef& _back_ref();
    const BlockRef& _back_ref() const;

    // Get reference to n-th BlockRef(counting from front) in the queue
    // NOTICE: should not be called if queue is empty and the `n' must
    //         be inside [0, _ref_num()-1] or behavior is undefined
    BlockRef& _ref_at(size_t i);
    const BlockRef& _ref_at(size_t i) const;

private:    
    union {
        BigView _bv;
        SmallView _sv;
    };
};

std::ostream& operator<<(std::ostream&, const IOBuf& buf);

// Print binary content within max length,
// working for both butil::IOBuf and std::string
struct PrintedAsBinary {
    explicit PrintedAsBinary(const IOBuf& b)
        : _iobuf(&b), _max_length(64) {}
    explicit PrintedAsBinary(const std::string& b)
        : _iobuf(NULL), _data(b), _max_length(64) {}
    PrintedAsBinary(const IOBuf& b, size_t max_length)
        : _iobuf(&b), _max_length(max_length) {}
    PrintedAsBinary(const std::string& b, size_t max_length)
        : _iobuf(NULL), _data(b), _max_length(max_length) {}
    void print(std::ostream& os) const;
private:
    const IOBuf* _iobuf;
    std::string _data;
    size_t _max_length;
};
std::ostream& operator<<(std::ostream&, const PrintedAsBinary& buf);

inline bool operator==(const butil::IOBuf& b, const butil::StringPiece& s)
{ return b.equals(s); }
inline bool operator==(const butil::StringPiece& s, const butil::IOBuf& b)
{ return b.equals(s); }
inline bool operator!=(const butil::IOBuf& b, const butil::StringPiece& s)
{ return !b.equals(s); }
inline bool operator!=(const butil::StringPiece& s, const butil::IOBuf& b)
{ return !b.equals(s); }
inline bool operator==(const butil::IOBuf& b1, const butil::IOBuf& b2)
{ return b1.equals(b2); }
inline bool operator!=(const butil::IOBuf& b1, const butil::IOBuf& b2)
{ return !b1.equals(b2); }

// IOPortal is a subclass of IOBuf that can read from file descriptors.
// Typically used as the buffer to store bytes from sockets.
class IOPortal : public IOBuf {
public:
    IOPortal() : _block(NULL) { }
    IOPortal(const IOPortal& rhs) : IOBuf(rhs), _block(NULL) { } 
    ~IOPortal();
    IOPortal& operator=(const IOPortal& rhs);
        
    // Read at most `max_count' bytes from file descriptor `fd' and
    // append to self.
    ssize_t append_from_file_descriptor(int fd, size_t max_count);
    
    // Read at most `max_count' bytes from file descriptor `fd' at a given
    // offset and append to self. The file offset is not changed.
    // If `offset' is negative, does exactly what append_from_file_descriptor does.
    ssize_t pappend_from_file_descriptor(int fd, off_t offset, size_t max_count);

    // Read as many bytes as possible from SSL channel `ssl', and stop until `max_count'.
    // Returns total bytes read and the ssl error code will be filled into `ssl_error'
    ssize_t append_from_SSL_channel(struct ssl_st* ssl, int* ssl_error,
                                    size_t max_count = 1024*1024);

    // Remove all data inside and return cached blocks.
    void clear();

    // Return cached blocks to TLS. This function should be called by users
    // when this IOPortal are cut into intact messages and becomes empty, to
    // let continuing code on IOBuf to reuse the blocks. Calling this function
    // after each call to append_xxx does not make sense and may hurt
    // performance. Read comments on field `_block' below.
    void return_cached_blocks();

private:
    static void return_cached_blocks_impl(Block*);

    // Cached blocks for appending. Notice that the blocks are released
    // until return_cached_blocks()/clear()/dtor() are called, rather than
    // released after each append_xxx(), which makes messages read from one
    // file descriptor more likely to share blocks and have less BlockRefs.
    Block* _block;
};

// Parse protobuf message from IOBuf. Notice that this wrapper does not change
// source IOBuf, which also should not change during lifetime of the wrapper.
// Even if a IOBufAsZeroCopyInputStream is created but parsed, the source
// IOBuf should not be changed as well becuase constructor of the stream
// saves internal information of the source IOBuf which is assumed to be
// unchanged.
// Example:
//     IOBufAsZeroCopyInputStream wrapper(the_iobuf_with_protobuf_format_data);
//     some_pb_message.ParseFromZeroCopyStream(&wrapper);
class IOBufAsZeroCopyInputStream
    : public google::protobuf::io::ZeroCopyInputStream {
public:
    explicit IOBufAsZeroCopyInputStream(const IOBuf&);

    // @ZeroCopyInputStream
    bool Next(const void** data, int* size);
    void BackUp(int count);
    bool Skip(int count);
    google::protobuf::int64 ByteCount() const;

private:
    int _nref;
    int _ref_index;
    int _add_offset;
    google::protobuf::int64 _byte_count;
    const IOBuf::BlockRef* _cur_ref;
    const IOBuf* _buf;
};

// Serialize protobuf message into IOBuf. This wrapper does not clear source
// IOBuf before appending. You can change the source IOBuf when stream is 
// not used(append sth. to the IOBuf, serialize a protobuf message, append 
// sth. again, serialize messages again...). This is different from 
// IOBufAsZeroCopyInputStream which needs the source IOBuf to be unchanged.
// Example:
//     IOBufAsZeroCopyOutputStream wrapper(&the_iobuf_to_put_data_in);
//     some_pb_message.SerializeToZeroCopyStream(&wrapper);
//
// NOTE: Blocks are by default shared among all the ZeroCopyOutputStream in one
// thread. If there are many manuplated streams at one time, there may be many
// fragments. You can create a ZeroCopyOutputStream which has its own block by 
// passing a positive `block_size' argument to avoid this problem.
class IOBufAsZeroCopyOutputStream
    : public google::protobuf::io::ZeroCopyOutputStream {
public:
    explicit IOBufAsZeroCopyOutputStream(IOBuf*);
    IOBufAsZeroCopyOutputStream(IOBuf*, uint32_t block_size);
    ~IOBufAsZeroCopyOutputStream();

    // @ZeroCopyOutputStream
    bool Next(void** data, int* size);
    void BackUp(int count); // `count' can be as long as ByteCount()
    google::protobuf::int64 ByteCount() const;

private:
    void _release_block();

    IOBuf* _buf;
    uint32_t _block_size;
    IOBuf::Block *_cur_block;
    google::protobuf::int64 _byte_count;
};

// Wrap IOBuf into input of snappy compresson.
class IOBufAsSnappySource : public butil::snappy::Source {
public:
    explicit IOBufAsSnappySource(const butil::IOBuf& buf)
        : _buf(&buf), _stream(buf) {}
    virtual ~IOBufAsSnappySource() {}

    // Return the number of bytes left to read from the source
    virtual size_t Available() const;

    // Peek at the next flat region of the source.
    virtual const char* Peek(size_t* len); 

    // Skip the next n bytes.  Invalidates any buffer returned by
    // a previous call to Peek().
    virtual void Skip(size_t n);
    
private:
    const butil::IOBuf* _buf;
    butil::IOBufAsZeroCopyInputStream _stream;
};

// Wrap IOBuf into output of snappy compression.
class IOBufAsSnappySink : public butil::snappy::Sink {
public:
    explicit IOBufAsSnappySink(butil::IOBuf& buf);
    virtual ~IOBufAsSnappySink() {}

    // Append "bytes[0,n-1]" to this.
    virtual void Append(const char* bytes, size_t n);
    
    // Returns a writable buffer of the specified length for appending.
    virtual char* GetAppendBuffer(size_t length, char* scratch);
    
private:
    char* _cur_buf;
    int _cur_len;
    butil::IOBuf* _buf;
    butil::IOBufAsZeroCopyOutputStream _buf_stream;
};

// A std::ostream to build IOBuf.
// Example:
//   IOBufBuilder builder;
//   builder << "Anything that can be sent to std::ostream";
//   // You have several methods to fetch the IOBuf.
//   target_iobuf.append(builder.buf()); // builder.buf() was not changed
//   OR
//   builder.move_to(target_iobuf);      // builder.buf() was clear()-ed.
class IOBufBuilder : 
        // Have to use private inheritance to arrange initialization order.
        virtual private IOBuf,
        virtual private IOBufAsZeroCopyOutputStream,
        virtual private ZeroCopyStreamAsStreamBuf,
        public std::ostream {
public:
    explicit IOBufBuilder()
        : IOBufAsZeroCopyOutputStream(this)
        , ZeroCopyStreamAsStreamBuf(this)
        , std::ostream(this)
    { }

    IOBuf& buf() {
        this->shrink();
        return *this;
    }
    void buf(const IOBuf& buf) {
        *static_cast<IOBuf*>(this) = buf;
    }
    void move_to(IOBuf& target) {
        target = Movable(buf());
    }
};

// Create IOBuf by appending data *faster*
class IOBufAppender {
public:
    IOBufAppender();
    
    // Append `n' bytes starting from `data' to back side of the internal buffer
    // Costs 2/3 time of IOBuf.append for short data/strings on Intel(R) Xeon(R)
    // CPU E5-2620 @ 2.00GHz. Longer data/strings make differences smaller.
    // Returns 0 on success, -1 otherwise.
    int append(const void* data, size_t n);
    int append(const butil::StringPiece& str);
    
    // Push the character to back side of the internal buffer.
    // Costs ~3ns while IOBuf.push_back costs ~13ns on Intel(R) Xeon(R) CPU
    // E5-2620 @ 2.00GHz
    // Returns 0 on success, -1 otherwise.
    int push_back(char c);
    
    IOBuf& buf() {
        shrink();
        return _buf;
    }
    void move_to(IOBuf& target) {
        target = IOBuf::Movable(buf());
    }
    
private:
    void shrink();
    int add_block();

    void* _data;
    void* _data_end;
    IOBuf _buf;
    IOBufAsZeroCopyOutputStream _zc_stream;
};

// Iterate bytes of a IOBuf.
// During iteration, the iobuf should NOT be changed. For example,
// IOBufBytesIterator will not iterate more data appended to the iobuf after
// iterator's creation. This is for performance consideration.
class IOBufBytesIterator {
public:
    explicit IOBufBytesIterator(const butil::IOBuf& buf);
    char operator*() const { return *_block_begin; }
    operator const void*() const { return (const void*)!!_bytes_left; }
    void operator++();
    void operator++(int) { return operator++(); }
    // Copy at most n bytes into buf, forwarding this iterator.
    size_t copy_and_forward(void* buf, size_t n);
    size_t copy_and_forward(std::string* s, size_t n);
    size_t bytes_left() const { return _bytes_left; }
private:
    void try_next_block();
    const char* _block_begin;
    const char* _block_end;
    uint32_t _block_count;
    uint32_t _bytes_left;
    const butil::IOBuf* _buf;
};

}  // namespace butil

// Specialize std::swap for IOBuf
#if __cplusplus < 201103L  // < C++11
#include <algorithm>  // std::swap until C++11
#else
#include <utility>  // std::swap since C++11
#endif  // __cplusplus < 201103L
namespace std {
template <>
inline void swap(butil::IOBuf& a, butil::IOBuf& b) {
    return a.swap(b);
}
} // namespace std

#include "butil/iobuf_inl.h"

#endif  // BUTIL_IOBUF_H<|MERGE_RESOLUTION|>--- conflicted
+++ resolved
@@ -53,13 +53,8 @@
 friend class IOBufAsZeroCopyInputStream;
 friend class IOBufAsZeroCopyOutputStream;
 public:
-<<<<<<< HEAD
-    static const size_t DEFAULT_BLOCK_SIZE = (1 << 16);
-    static const size_t DEFAULT_PAYLOAD = DEFAULT_BLOCK_SIZE - 16/*impl dependent*/;
-=======
     static const size_t DEFAULT_BLOCK_SIZE = 8192;
     static const size_t DEFAULT_PAYLOAD;
->>>>>>> 5385f8c3
     static const size_t MAX_BLOCK_SIZE = (1 << 16);
     static const size_t MAX_PAYLOAD;
     static const size_t INITIAL_CAP = 32; // must be power of 2
