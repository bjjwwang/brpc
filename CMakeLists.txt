--- conflicted
+++ resolved
@@ -25,13 +25,10 @@
 option(WITH_GLOG "With glog" OFF)
 option(DEBUG "Print debug logs" OFF)
 option(WITH_DEBUG_SYMBOLS "With debug symbols" ON)
-<<<<<<< HEAD
+option(WITH_THRIFT "With thrift framed protocol supported" OFF)
 option(BRPC_WITH_THRIFT "With thrift framed protocol supported" OFF)
 option(BRPC_WITH_RDMA "Whether to build brpc with RDMA" OFF)
 option(IOBUF_WITH_HUGE_BLOCK "Whether to build iobuf with huge block" OFF)
-=======
-option(WITH_THRIFT "With thrift framed protocol supported" OFF)
->>>>>>> 214017b8
 option(BUILD_UNIT_TESTS "Whether to build unit tests" OFF)
 
 set(WITH_GLOG_VAL "0")
