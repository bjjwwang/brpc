--- conflicted
+++ resolved
@@ -154,11 +154,7 @@
     set(RDMA_DYNAMIC_LIB
         ibverbs
         rdmacm
-<<<<<<< HEAD
-        #nl
-=======
         #nl  # Some versions of OFED may require this lib
->>>>>>> bda4bc17
         )
 endif()
 
